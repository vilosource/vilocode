--- conflicted
+++ resolved
@@ -113,13 +113,8 @@
 
 ### Connection Errors
 
-<<<<<<< HEAD
-- **Message:** `🔴 Disconnected: Failed to connect to IDE companion extension in [IDE Name]. Please ensure the extension is running. To install the extension, run /ide install.`
-  - **Cause:** Gemini CLI could not find the necessary environment variables (`GEMINI_CLI_IDE_WORKSPACE_PATH` or `GEMINI_CLI_IDE_SERVER_PORT`) to connect to the IDE. This usually means the IDE companion extension is not running or did not initialize correctly.
-=======
 - **Message:** `🔴 Disconnected: Failed to connect to IDE companion extension for [IDE Name]. Please ensure the extension is running and try restarting your terminal. To install the extension, run /ide install.`
   - **Cause:** Qwen Code could not find the necessary environment variables (`QWEN_CODE_IDE_WORKSPACE_PATH` or `QWEN_CODE_IDE_SERVER_PORT`) to connect to the IDE. This usually means the IDE companion extension is not running or did not initialize correctly.
->>>>>>> b01ddf0a
   - **Solution:**
     1.  Make sure you have installed the **Qwen Code Companion** extension in your IDE and that it is enabled.
     2.  Open a new terminal window in your IDE to ensure it picks up the correct environment.
@@ -130,13 +125,8 @@
 
 ### Configuration Errors
 
-<<<<<<< HEAD
-- **Message:** `🔴 Disconnected: Directory mismatch. Gemini CLI is running in a different location than the open workspace in [IDE Name]. Please run the CLI from one of the following directories: [List of directories]`
-  - **Cause:** The CLI's current working directory is outside the workspace you have open in your IDE.
-=======
 - **Message:** `🔴 Disconnected: Directory mismatch. Qwen Code is running in a different location than the open workspace in [IDE Name]. Please run the CLI from the same directory as your project's root folder.`
   - **Cause:** The CLI's current working directory is outside the folder or workspace you have open in your IDE.
->>>>>>> b01ddf0a
   - **Solution:** `cd` into the same directory that is open in your IDE and restart the CLI.
 
 - **Message:** `🔴 Disconnected: To use this feature, please open a workspace folder in [IDE Name] and try again.`
@@ -151,8 +141,4 @@
 
 - **Message:** `No installer is available for IDE. Please install the Gemini CLI Companion extension manually from the marketplace.`
   - **Cause:** You ran `/ide install`, but the CLI does not have an automated installer for your specific IDE.
-<<<<<<< HEAD
-  - **Solution:** Open your IDE's extension marketplace, search for "Gemini CLI Companion", and [install it manually](#3-manual-installation-from-a-marketplace).
-=======
-  - **Solution:** Open your IDE's extension marketplace, search for "Qwen Code Companion", and install it manually.
->>>>>>> b01ddf0a
+  - **Solution:** Open your IDE's extension marketplace, search for "Qwen Code Companion", and install it manually.