# Integration Tests

This document provides information about the integration testing framework used in this project.

## Overview

The integration tests are designed to validate the end-to-end functionality of Qwen Code. They execute the built binary in a controlled environment and verify that it behaves as expected when interacting with the file system.

These tests are located in the `integration-tests` directory and are run using a custom test runner.

## Running the tests

The integration tests are not run as part of the default `npm run test` command. They must be run explicitly using the `npm run test:integration:all` script.

The integration tests can also be run using the following shortcut:

```bash
npm run test:e2e
```

## Running a specific set of tests

To run a subset of test files, you can use `npm run <integration test command> <file_name1> ....` where <integration test command> is either `test:e2e` or `test:integration*` and `<file_name>` is any of the `.test.js` files in the `integration-tests/` directory. For example, the following command runs `list_directory.test.js` and `write_file.test.js`:

```bash
npm run test:e2e list_directory write_file
```

### Running a single test by name

To run a single test by its name, use the `--test-name-pattern` flag:

```bash
npm run test:e2e -- --test-name-pattern "reads a file"
```

### Running all tests

To run the entire suite of integration tests, use the following command:

```bash
npm run test:integration:all
```

### Sandbox matrix

The `all` command will run tests for `no sandboxing`, `docker` and `podman`.
Each individual type can be run using the following commands:

```bash
npm run test:integration:sandbox:none
```

```bash
npm run test:integration:sandbox:docker
```

```bash
npm run test:integration:sandbox:podman
```

## Diagnostics

The integration test runner provides several options for diagnostics to help track down test failures.

### Keeping test output

You can preserve the temporary files created during a test run for inspection. This is useful for debugging issues with file system operations.

To keep the test output set the `KEEP_OUTPUT` environment variable to `true`.

```bash
KEEP_OUTPUT=true npm run test:integration:sandbox:none
```

When output is kept, the test runner will print the path to the unique directory for the test run.

### Verbose output

<<<<<<< HEAD
For more detailed debugging, the `--verbose` flag streams the real-time output from the `qwen` command to the console.
=======
For more detailed debugging, set the `VERBOSE` environment variable to `true`.
>>>>>>> 25821739

```bash
VERBOSE=true npm run test:integration:sandbox:none
```

When using `VERBOSE=true` and `KEEP_OUTPUT=true` in the same command, the output is streamed to the console and also saved to a log file within the test's temporary directory.

The verbose output is formatted to clearly identify the source of the logs:

```
<<<<<<< HEAD
--- TEST: <file-name-without-js>:<test-name> ---
... output from the qwen command ...
--- END TEST: <file-name-without-js>:<test-name> ---
=======
--- TEST: <log dir>:<test-name> ---
... output from the gemini command ...
--- END TEST: <log dir>:<test-name> ---
>>>>>>> 25821739
```

## Linting and formatting

To ensure code quality and consistency, the integration test files are linted as part of the main build process. You can also manually run the linter and auto-fixer.

### Running the linter

To check for linting errors, run the following command:

```bash
npm run lint
```

You can include the `:fix` flag in the command to automatically fix any fixable linting errors:

```bash
npm run lint:fix
```

## Directory structure

The integration tests create a unique directory for each test run inside the `.integration-tests` directory. Within this directory, a subdirectory is created for each test file, and within that, a subdirectory is created for each individual test case.

This structure makes it easy to locate the artifacts for a specific test run, file, or case.

```
.integration-tests/
└── <run-id>/
    └── <test-file-name>.test.js/
        └── <test-case-name>/
            ├── output.log
            └── ...other test artifacts...
```

## Continuous integration

To ensure the integration tests are always run, a GitHub Actions workflow is defined in `.github/workflows/e2e.yml`. This workflow automatically runs the integrations tests for pull requests against the `main` branch, or when a pull request is added to a merge queue.

The workflow runs the tests in different sandboxing environments to ensure Qwen Code is tested across each:

- `sandbox:none`: Runs the tests without any sandboxing.
- `sandbox:docker`: Runs the tests in a Docker container.
- `sandbox:podman`: Runs the tests in a Podman container.<|MERGE_RESOLUTION|>--- conflicted
+++ resolved
@@ -77,11 +77,7 @@
 
 ### Verbose output
 
-<<<<<<< HEAD
-For more detailed debugging, the `--verbose` flag streams the real-time output from the `qwen` command to the console.
-=======
 For more detailed debugging, set the `VERBOSE` environment variable to `true`.
->>>>>>> 25821739
 
 ```bash
 VERBOSE=true npm run test:integration:sandbox:none
@@ -92,15 +88,9 @@
 The verbose output is formatted to clearly identify the source of the logs:
 
 ```
-<<<<<<< HEAD
---- TEST: <file-name-without-js>:<test-name> ---
-... output from the qwen command ...
---- END TEST: <file-name-without-js>:<test-name> ---
-=======
 --- TEST: <log dir>:<test-name> ---
 ... output from the gemini command ...
 --- END TEST: <log dir>:<test-name> ---
->>>>>>> 25821739
 ```
 
 ## Linting and formatting
