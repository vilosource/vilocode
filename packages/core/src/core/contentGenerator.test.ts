/**
 * @license
 * Copyright 2025 Google LLC
 * SPDX-License-Identifier: Apache-2.0
 */

import { describe, it, expect, vi, beforeEach, afterEach } from 'vitest';
<<<<<<< HEAD
=======
import type { ContentGenerator } from './contentGenerator.js';
>>>>>>> 76553622
import {
  createContentGenerator,
  AuthType,
  createContentGeneratorConfig,
} from './contentGenerator.js';
import { createCodeAssistContentGenerator } from '../code_assist/codeAssist.js';
import { GoogleGenAI } from '@google/genai';
import type { Config } from '../config/config.js';
import { LoggingContentGenerator } from './loggingContentGenerator.js';

vi.mock('../code_assist/codeAssist.js');
vi.mock('@google/genai');

const mockConfig = {
  getCliVersion: vi.fn().mockReturnValue('1.0.0'),
} as unknown as Config;

describe('createContentGenerator', () => {
  it('should create a CodeAssistContentGenerator', async () => {
    const mockGenerator = {} as unknown as ContentGenerator;
    vi.mocked(createCodeAssistContentGenerator).mockResolvedValue(
      mockGenerator as never,
    );
    const generator = await createContentGenerator(
      {
        model: 'test-model',
        authType: AuthType.LOGIN_WITH_GOOGLE,
      },
      mockConfig,
    );
    expect(createCodeAssistContentGenerator).toHaveBeenCalled();
    expect(generator).toEqual(
      new LoggingContentGenerator(mockGenerator, mockConfig),
    );
  });

  it('should create a GoogleGenAI content generator', async () => {
    const mockConfig = {
      getUsageStatisticsEnabled: () => true,
    } as unknown as Config;

    const mockGenerator = {
      models: {},
    } as unknown as GoogleGenAI;
    vi.mocked(GoogleGenAI).mockImplementation(() => mockGenerator as never);
    const generator = await createContentGenerator(
      {
        model: 'test-model',
        apiKey: 'test-api-key',
        authType: AuthType.USE_GEMINI,
      },
      mockConfig,
    );
    expect(GoogleGenAI).toHaveBeenCalledWith({
      apiKey: 'test-api-key',
      vertexai: undefined,
      httpOptions: {
        headers: {
          'User-Agent': expect.any(String),
          'x-gemini-api-privileged-user-id': expect.any(String),
        },
      },
    });
    expect(generator).toEqual(
      new LoggingContentGenerator(
        (mockGenerator as GoogleGenAI).models,
        mockConfig,
      ),
    );
  });

  it('should create a GoogleGenAI content generator with client install id logging disabled', async () => {
    const mockConfig = {
      getUsageStatisticsEnabled: () => false,
    } as unknown as Config;
    const mockGenerator = {
      models: {},
    } as unknown as GoogleGenAI;
    vi.mocked(GoogleGenAI).mockImplementation(() => mockGenerator as never);
    const generator = await createContentGenerator(
      {
        model: 'test-model',
        apiKey: 'test-api-key',
        authType: AuthType.USE_GEMINI,
      },
      mockConfig,
    );
    expect(GoogleGenAI).toHaveBeenCalledWith({
      apiKey: 'test-api-key',
      vertexai: undefined,
      httpOptions: {
        headers: {
          'User-Agent': expect.any(String),
        },
      },
    });
    expect(generator).toEqual(
      new LoggingContentGenerator(
        (mockGenerator as GoogleGenAI).models,
        mockConfig,
      ),
    );
  });
});

describe('createContentGeneratorConfig', () => {
  const mockConfig = {
    getModel: vi.fn().mockReturnValue('gemini-pro'),
    setModel: vi.fn(),
    flashFallbackHandler: vi.fn(),
    getProxy: vi.fn(),
    getEnableOpenAILogging: vi.fn().mockReturnValue(false),
    getSamplingParams: vi.fn().mockReturnValue(undefined),
    getContentGeneratorTimeout: vi.fn().mockReturnValue(undefined),
    getContentGeneratorMaxRetries: vi.fn().mockReturnValue(undefined),
    getContentGeneratorDisableCacheControl: vi.fn().mockReturnValue(undefined),
    getContentGeneratorSamplingParams: vi.fn().mockReturnValue(undefined),
    getCliVersion: vi.fn().mockReturnValue('1.0.0'),
  } as unknown as Config;

  beforeEach(() => {
    // Reset modules to re-evaluate imports and environment variables
    vi.resetModules();
    vi.clearAllMocks();
  });

  afterEach(() => {
    vi.unstubAllEnvs();
  });

  it('should configure for Gemini using GEMINI_API_KEY when set', async () => {
    vi.stubEnv('GEMINI_API_KEY', 'env-gemini-key');
    const config = await createContentGeneratorConfig(
      mockConfig,
      AuthType.USE_GEMINI,
    );
    expect(config.apiKey).toBe('env-gemini-key');
    expect(config.vertexai).toBe(false);
  });

  it('should not configure for Gemini if GEMINI_API_KEY is empty', async () => {
    vi.stubEnv('GEMINI_API_KEY', '');
    const config = await createContentGeneratorConfig(
      mockConfig,
      AuthType.USE_GEMINI,
    );
    expect(config.apiKey).toBeUndefined();
    expect(config.vertexai).toBeUndefined();
  });

  it('should configure for Vertex AI using GOOGLE_API_KEY when set', async () => {
    vi.stubEnv('GOOGLE_API_KEY', 'env-google-key');
    const config = await createContentGeneratorConfig(
      mockConfig,
      AuthType.USE_VERTEX_AI,
    );
    expect(config.apiKey).toBe('env-google-key');
    expect(config.vertexai).toBe(true);
  });

  it('should configure for Vertex AI using GCP project and location when set', async () => {
    vi.stubEnv('GOOGLE_CLOUD_PROJECT', 'env-gcp-project');
    vi.stubEnv('GOOGLE_CLOUD_LOCATION', 'env-gcp-location');
    const config = await createContentGeneratorConfig(
      mockConfig,
      AuthType.USE_VERTEX_AI,
    );
    expect(config.vertexai).toBe(true);
    expect(config.apiKey).toBeUndefined();
  });

  it('should not configure for Vertex AI if required env vars are empty', async () => {
    vi.stubEnv('GOOGLE_API_KEY', '');
    vi.stubEnv('GOOGLE_CLOUD_PROJECT', '');
    vi.stubEnv('GOOGLE_CLOUD_LOCATION', '');
    const config = await createContentGeneratorConfig(
      mockConfig,
      AuthType.USE_VERTEX_AI,
    );
    expect(config.apiKey).toBeUndefined();
    expect(config.vertexai).toBeUndefined();
  });
});<|MERGE_RESOLUTION|>--- conflicted
+++ resolved
@@ -5,10 +5,7 @@
  */
 
 import { describe, it, expect, vi, beforeEach, afterEach } from 'vitest';
-<<<<<<< HEAD
-=======
 import type { ContentGenerator } from './contentGenerator.js';
->>>>>>> 76553622
 import {
   createContentGenerator,
   AuthType,
