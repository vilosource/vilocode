--- conflicted
+++ resolved
@@ -4,22 +4,15 @@
  * SPDX-License-Identifier: Apache-2.0
  */
 
-<<<<<<< HEAD
-import { getPty, PtyImplementation } from '../utils/getPty.js';
+import pkg from '@xterm/headless';
 import { spawn as cpSpawn } from 'child_process';
+import os from 'os';
+import stripAnsi from 'strip-ansi';
 import { TextDecoder } from 'util';
-import os from 'os';
-=======
 import type { PtyImplementation } from '../utils/getPty.js';
 import { getPty } from '../utils/getPty.js';
-import { spawn as cpSpawn } from 'node:child_process';
-import { TextDecoder } from 'node:util';
-import os from 'node:os';
->>>>>>> 76553622
 import { getCachedEncodingForBuffer } from '../utils/systemEncoding.js';
 import { isBinary } from '../utils/textUtils.js';
-import pkg from '@xterm/headless';
-import stripAnsi from 'strip-ansi';
 const { Terminal } = pkg;
 
 const SIGKILL_TIMEOUT_MS = 200;
@@ -148,19 +141,12 @@
       const child = cpSpawn(commandToExecute, [], {
         cwd,
         stdio: ['ignore', 'pipe', 'pipe'],
-<<<<<<< HEAD
-=======
         windowsVerbatimArguments: true,
->>>>>>> 76553622
         shell: isWindows ? true : 'bash',
         detached: !isWindows,
         env: {
           ...process.env,
-<<<<<<< HEAD
           QWEN_CODE: '1',
-=======
-          GEMINI_CLI: '1',
->>>>>>> 76553622
           TERM: 'xterm-256color',
           PAGER: 'cat',
         },
@@ -337,11 +323,7 @@
       const isWindows = os.platform() === 'win32';
       const shell = isWindows ? 'cmd.exe' : 'bash';
       const args = isWindows
-<<<<<<< HEAD
-        ? ['/c', commandToExecute]
-=======
         ? `/c ${commandToExecute}`
->>>>>>> 76553622
         : ['-c', commandToExecute];
 
       const ptyProcess = ptyInfo?.module.spawn(shell, args, {
@@ -351,11 +333,7 @@
         rows,
         env: {
           ...process.env,
-<<<<<<< HEAD
           QWEN_CODE: '1',
-=======
-          GEMINI_CLI: '1',
->>>>>>> 76553622
           TERM: 'xterm-256color',
           PAGER: 'cat',
         },
