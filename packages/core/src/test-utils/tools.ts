/**
 * @license
 * Copyright 2025 Google LLC
 * SPDX-License-Identifier: Apache-2.0
 */

import { vi } from 'vitest';
<<<<<<< HEAD
import {
  BaseDeclarativeTool,
  BaseToolInvocation,
=======
import type {
>>>>>>> 76553622
  ToolCallConfirmationDetails,
  ToolInvocation,
  ToolResult,
} from '../tools/tools.js';
import {
  BaseDeclarativeTool,
  BaseToolInvocation,
  Kind,
} from '../tools/tools.js';
<<<<<<< HEAD
import {
=======
import type {
>>>>>>> 76553622
  ModifiableDeclarativeTool,
  ModifyContext,
} from '../tools/modifiable-tool.js';

class MockToolInvocation extends BaseToolInvocation<
  { [key: string]: unknown },
  ToolResult
> {
  constructor(
    private readonly tool: MockTool,
    params: { [key: string]: unknown },
  ) {
    super(params);
  }

  async execute(_abortSignal: AbortSignal): Promise<ToolResult> {
    const result = this.tool.executeFn(this.params);
    return (
      result ?? {
        llmContent: `Tool ${this.tool.name} executed successfully.`,
        returnDisplay: `Tool ${this.tool.name} executed successfully.`,
      }
    );
  }

  override async shouldConfirmExecute(
    _abortSignal: AbortSignal,
  ): Promise<ToolCallConfirmationDetails | false> {
    if (this.tool.shouldConfirm) {
      return {
        type: 'exec' as const,
        title: `Confirm ${this.tool.displayName}`,
        command: this.tool.name,
        rootCommand: this.tool.name,
        onConfirm: async () => {},
      };
    }
    return false;
  }

  getDescription(): string {
    return `A mock tool invocation for ${this.tool.name}`;
  }
}

/**
 * A highly configurable mock tool for testing purposes.
 */
export class MockTool extends BaseDeclarativeTool<
  { [key: string]: unknown },
  ToolResult
> {
  executeFn = vi.fn();
  shouldConfirm = false;

  constructor(
    name = 'mock-tool',
    displayName?: string,
    description = 'A mock tool for testing.',
    params = {
      type: 'object',
      properties: { param: { type: 'string' } },
    },
  ) {
    super(name, displayName ?? name, description, Kind.Other, params);
  }

  protected createInvocation(params: {
    [key: string]: unknown;
  }): ToolInvocation<{ [key: string]: unknown }, ToolResult> {
    return new MockToolInvocation(this, params);
  }
}

export class MockModifiableToolInvocation extends BaseToolInvocation<
  Record<string, unknown>,
  ToolResult
> {
  constructor(
    private readonly tool: MockModifiableTool,
    params: Record<string, unknown>,
  ) {
    super(params);
  }

  async execute(_abortSignal: AbortSignal): Promise<ToolResult> {
    const result = this.tool.executeFn(this.params);
    return (
      result ?? {
        llmContent: `Tool ${this.tool.name} executed successfully.`,
        returnDisplay: `Tool ${this.tool.name} executed successfully.`,
      }
    );
  }

  override async shouldConfirmExecute(
    _abortSignal: AbortSignal,
  ): Promise<ToolCallConfirmationDetails | false> {
    if (this.tool.shouldConfirm) {
      return {
        type: 'edit',
        title: 'Confirm Mock Tool',
        fileName: 'test.txt',
        filePath: 'test.txt',
        fileDiff: 'diff',
        originalContent: 'originalContent',
        newContent: 'newContent',
        onConfirm: async () => {},
      };
    }
    return false;
  }

  getDescription(): string {
    return `A mock modifiable tool invocation for ${this.tool.name}`;
  }
}

/**
 * Configurable mock modifiable tool for testing.
 */
export class MockModifiableTool
  extends MockTool
  implements ModifiableDeclarativeTool<Record<string, unknown>>
{
  constructor(name = 'mockModifiableTool') {
    super(name);
    this.shouldConfirm = true;
  }

  getModifyContext(
    _abortSignal: AbortSignal,
  ): ModifyContext<Record<string, unknown>> {
    return {
      getFilePath: () => 'test.txt',
      getCurrentContent: async () => 'old content',
      getProposedContent: async () => 'new content',
      createUpdatedParams: (
        _oldContent: string,
        modifiedProposedContent: string,
        _originalParams: Record<string, unknown>,
      ) => ({ newContent: modifiedProposedContent }),
    };
  }

  protected override createInvocation(
    params: Record<string, unknown>,
  ): ToolInvocation<Record<string, unknown>, ToolResult> {
    return new MockModifiableToolInvocation(this, params);
  }
}<|MERGE_RESOLUTION|>--- conflicted
+++ resolved
@@ -5,13 +5,11 @@
  */
 
 import { vi } from 'vitest';
-<<<<<<< HEAD
-import {
-  BaseDeclarativeTool,
-  BaseToolInvocation,
-=======
 import type {
->>>>>>> 76553622
+  ModifiableDeclarativeTool,
+  ModifyContext,
+} from '../tools/modifiable-tool.js';
+import type {
   ToolCallConfirmationDetails,
   ToolInvocation,
   ToolResult,
@@ -21,14 +19,6 @@
   BaseToolInvocation,
   Kind,
 } from '../tools/tools.js';
-<<<<<<< HEAD
-import {
-=======
-import type {
->>>>>>> 76553622
-  ModifiableDeclarativeTool,
-  ModifyContext,
-} from '../tools/modifiable-tool.js';
 
 class MockToolInvocation extends BaseToolInvocation<
   { [key: string]: unknown },
