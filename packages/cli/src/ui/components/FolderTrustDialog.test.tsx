--- conflicted
+++ resolved
@@ -37,11 +37,7 @@
   it('should call onSelect with DO_NOT_TRUST when escape is pressed and not restarting', async () => {
     const onSelect = vi.fn();
     const { stdin } = renderWithProviders(
-<<<<<<< HEAD
-      <FolderTrustDialog onSelect={onSelect} />,
-=======
       <FolderTrustDialog onSelect={onSelect} isRestarting={false} />,
->>>>>>> 76553622
     );
 
     stdin.write('\x1b'); // escape key
