--- conflicted
+++ resolved
@@ -4,47 +4,41 @@
  * SPDX-License-Identifier: Apache-2.0
  */
 
-import * as fs from 'node:fs';
-import * as path from 'node:path';
-import { homedir } from 'node:os';
-import yargs from 'yargs/yargs';
-import { hideBin } from 'yargs/helpers';
-import process from 'node:process';
-import { mcpCommand } from '../commands/mcp.js';
 import type {
-  TelemetryTarget,
+  ConfigParameters,
   FileFilteringOptions,
   MCPServerConfig,
-} from '@google/gemini-cli-core';
-import { extensionsCommand } from '../commands/extensions.js';
+  TelemetryTarget,
+} from '@qwen-code/qwen-code-core';
 import {
+  ApprovalMode,
   Config,
+  DEFAULT_GEMINI_EMBEDDING_MODEL,
+  DEFAULT_GEMINI_MODEL,
+  DEFAULT_MEMORY_FILE_FILTERING_OPTIONS,
+  EditTool,
+  FileDiscoveryService,
+  getCurrentGeminiMdFilename,
   loadServerHierarchicalMemory,
   setGeminiMdFilename as setServerGeminiMdFilename,
-  getCurrentGeminiMdFilename,
-  ApprovalMode,
-  DEFAULT_GEMINI_MODEL,
-  DEFAULT_GEMINI_EMBEDDING_MODEL,
-  DEFAULT_MEMORY_FILE_FILTERING_OPTIONS,
-  FileDiscoveryService,
   ShellTool,
-  EditTool,
   WriteFileTool,
-<<<<<<< HEAD
-  MCPServerConfig,
-  ConfigParameters,
 } from '@qwen-code/qwen-code-core';
-import { Settings } from './settings.js';
-=======
-} from '@google/gemini-cli-core';
+import * as fs from 'node:fs';
+import { homedir } from 'node:os';
+import * as path from 'node:path';
+import process from 'node:process';
+import { hideBin } from 'yargs/helpers';
+import yargs from 'yargs/yargs';
+import { extensionsCommand } from '../commands/extensions.js';
+import { mcpCommand } from '../commands/mcp.js';
 import type { Settings } from './settings.js';
->>>>>>> 76553622
-
+
+import { resolvePath } from '../utils/resolvePath.js';
+import { getCliVersion } from '../utils/version.js';
 import type { Extension } from './extension.js';
 import { annotateActiveExtensions } from './extension.js';
-import { getCliVersion } from '../utils/version.js';
 import { loadSandboxConfig } from './sandboxConfig.js';
-import { resolvePath } from '../utils/resolvePath.js';
 
 import { isWorkspaceTrusted } from './trustedFolders.js';
 
@@ -86,23 +80,15 @@
   openaiBaseUrl: string | undefined;
   proxy: string | undefined;
   includeDirectories: string[] | undefined;
-<<<<<<< HEAD
   tavilyApiKey: string | undefined;
-=======
   screenReader: boolean | undefined;
->>>>>>> 76553622
 }
 
 export async function parseArguments(settings: Settings): Promise<CliArgs> {
   const yargsInstance = yargs(hideBin(process.argv))
-<<<<<<< HEAD
     // Set locale to English for consistent output, especially in tests
     .locale('en')
     .scriptName('qwen')
-=======
-    .locale('en')
-    .scriptName('gemini')
->>>>>>> 76553622
     .usage(
       'Usage: qwen [options] [command]\n\nQwen Code - Launch an interactive CLI, use -p/--prompt for non-interactive mode',
     )
@@ -241,7 +227,6 @@
             // Handle comma-separated values
             dirs.flatMap((dir) => dir.split(',').map((d) => d.trim())),
         })
-<<<<<<< HEAD
         .option('openai-logging', {
           type: 'boolean',
           description:
@@ -258,14 +243,12 @@
         .option('tavily-api-key', {
           type: 'string',
           description: 'Tavily API key for web search functionality',
-=======
+        })
         .option('screen-reader', {
           type: 'boolean',
           description: 'Enable screen reader mode for accessibility.',
           default: false,
->>>>>>> 76553622
-        })
-
+        })
         .check((argv) => {
           if (argv.prompt && argv['promptInteractive']) {
             throw new Error(
@@ -535,15 +518,12 @@
   }
 
   const sandboxConfig = await loadSandboxConfig(settings, argv);
-<<<<<<< HEAD
   const cliVersion = await getCliVersion();
 
-=======
   const screenReader =
     argv.screenReader !== undefined
       ? argv.screenReader
       : (settings.ui?.accessibility?.screenReader ?? false);
->>>>>>> 76553622
   return new Config({
     sessionId,
     embeddingModel: DEFAULT_GEMINI_EMBEDDING_MODEL,
@@ -609,20 +589,13 @@
     bugCommand: settings.advanced?.bugCommand,
     model: argv.model || settings.model?.name || DEFAULT_GEMINI_MODEL,
     extensionContextFilePaths,
-<<<<<<< HEAD
-    maxSessionTurns: settings.maxSessionTurns ?? -1,
     sessionTokenLimit: settings.sessionTokenLimit ?? -1,
-=======
     maxSessionTurns: settings.model?.maxSessionTurns ?? -1,
->>>>>>> 76553622
     experimentalZedIntegration: argv.experimentalAcp || false,
     listExtensions: argv.listExtensions || false,
     extensions: allExtensions,
     blockedMcpServers,
     noBrowser: !!process.env['NO_BROWSER'],
-<<<<<<< HEAD
-    summarizeToolOutput: settings.summarizeToolOutput,
-    ideMode,
     enableOpenAILogging:
       (typeof argv.openaiLogging === 'undefined'
         ? settings.enableOpenAILogging
@@ -638,32 +611,24 @@
           'SYSTEM_TEMPLATE:{"name":"qwen3_coder","params":{"is_git_repository":{RUNTIME_VARS_IS_GIT_REPO},"sandbox":"{RUNTIME_VARS_SANDBOX}"}}',
       },
     ]) as ConfigParameters['systemPromptMappings'],
-    authType: settings.selectedAuthType,
+    authType: settings.security?.auth?.selectedType,
     contentGenerator: settings.contentGenerator,
     cliVersion,
     tavilyApiKey:
       argv.tavilyApiKey ||
       settings.tavilyApiKey ||
       process.env['TAVILY_API_KEY'],
-    chatCompression: settings.chatCompression,
-=======
     summarizeToolOutput: settings.model?.summarizeToolOutput,
     ideMode,
     chatCompression: settings.model?.chatCompression,
->>>>>>> 76553622
     folderTrustFeature,
     folderTrust,
     interactive,
     trustedFolder,
-<<<<<<< HEAD
-    shouldUseNodePtyShell: settings.shouldUseNodePtyShell,
-    skipNextSpeakerCheck: settings.skipNextSpeakerCheck,
-=======
     useRipgrep: settings.tools?.useRipgrep,
     shouldUseNodePtyShell: settings.tools?.usePty,
     skipNextSpeakerCheck: settings.model?.skipNextSpeakerCheck,
     enablePromptCompletion: settings.general?.enablePromptCompletion ?? false,
->>>>>>> 76553622
   });
 }
 
