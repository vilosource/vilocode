--- conflicted
+++ resolved
@@ -24,20 +24,9 @@
   isWithinRoot,
   logToolCall,
   MCPServerConfig,
-<<<<<<< HEAD
+  StreamEventType,
   ToolConfirmationOutcome,
 } from '@qwen-code/qwen-code-core';
-=======
-  DiscoveredMCPTool,
-  StreamEventType,
-} from '@google/gemini-cli-core';
-import * as acp from './acp.js';
-import { AcpFileSystemService } from './fileSystemService.js';
-import { Readable, Writable } from 'node:stream';
-import type { Content, Part, FunctionCall } from '@google/genai';
-import type { LoadedSettings } from '../config/settings.js';
-import { SettingScope } from '../config/settings.js';
->>>>>>> 20b6246d
 import * as fs from 'node:fs/promises';
 import * as path from 'node:path';
 import { Readable, Writable } from 'node:stream';
